--- conflicted
+++ resolved
@@ -5,7 +5,6 @@
    "execution_count": 1,
    "metadata": {},
    "outputs": [],
-<<<<<<< HEAD
    "source": [
     "import os\n",
     "os.environ[\"HF_HOME\"] = \"/nas/ucb/oliveradk/.cache\"\n",
@@ -21,15 +20,11 @@
      "name": "stderr",
      "output_type": "stream",
      "text": [
-      "/nas/ucb/oliveradk/miniforge3/envs/elk_experiments/lib/python3.10/site-packages/tqdm/auto.py:21: TqdmWarning: IProgress not found. Please update jupyter and ipywidgets. See https://ipywidgets.readthedocs.io/en/stable/user_install.html\n",
-      "  from .autonotebook import tqdm as notebook_tqdm\n",
-      "/nas/ucb/oliveradk/miniforge3/envs/elk_experiments/lib/python3.10/site-packages/transformers/utils/hub.py:124: FutureWarning: Using `TRANSFORMERS_CACHE` is deprecated and will be removed in v5 of Transformers. Use `HF_HOME` instead.\n",
-      "  warnings.warn(\n"
+      "/Users/oliverdaniels-koch/Library/Caches/pypoetry/virtualenvs/elk-experiments-AZ2LBS3Q-py3.10/lib/python3.10/site-packages/tqdm/auto.py:21: TqdmWarning: IProgress not found. Please update jupyter and ipywidgets. See https://ipywidgets.readthedocs.io/en/stable/user_install.html\n",
+      "  from .autonotebook import tqdm as notebook_tqdm\n"
      ]
     }
    ],
-=======
->>>>>>> ca0002e4
    "source": [
     "import torch\n",
     "from cupbearer import utils, data, detectors, tasks, models, scripts"
@@ -588,31 +583,7 @@
   },
   {
    "cell_type": "code",
-<<<<<<< HEAD
-   "execution_count": 6,
-=======
-   "execution_count": 10,
-   "metadata": {},
-   "outputs": [
-    {
-     "data": {
-      "text/plain": [
-       "42848"
-      ]
-     },
-     "execution_count": 10,
-     "metadata": {},
-     "output_type": "execute_result"
-    }
-   ],
-   "source": [
-    "task.model.hf_model.sensor_token_id"
-   ]
-  },
-  {
-   "cell_type": "code",
-   "execution_count": 3,
->>>>>>> ca0002e4
+   "execution_count": 5,
    "metadata": {},
    "outputs": [],
    "source": [
@@ -625,11 +596,7 @@
   },
   {
    "cell_type": "code",
-<<<<<<< HEAD
-   "execution_count": 7,
-=======
-   "execution_count": 11,
->>>>>>> ca0002e4
+   "execution_count": 6,
    "metadata": {},
    "outputs": [],
    "source": [
@@ -643,73 +610,7 @@
   },
   {
    "cell_type": "code",
-<<<<<<< HEAD
-   "execution_count": 8,
-=======
-   "execution_count": 15,
-   "metadata": {},
-   "outputs": [
-    {
-     "data": {
-      "text/plain": [
-       "torch.Size([2, 1])"
-      ]
-     },
-     "execution_count": 15,
-     "metadata": {},
-     "output_type": "execute_result"
-    }
-   ],
-   "source": [
-    "task.model.tokenize([\"foo\", \"bar\"])[\"input_ids\"].shape"
-   ]
-  },
-  {
-   "cell_type": "code",
-   "execution_count": 21,
-   "metadata": {},
-   "outputs": [],
-   "source": [
-    "def get_activations_at_sensor_tokens(\n",
-    "        activation: torch.Tensor, inputs: list[str], name: str,\n",
-    "):\n",
-    "    if isinstance(activation, tuple):\n",
-    "        activation = activation[0]\n",
-    "    tokens = task.model.tokenize(inputs, **task.model.tokenize_kwargs)[\"input_ids\"] # batch size x seq len\n",
-    "    flat_tensor_token_idxs = (tokens == task.model.hf_model.sensor_token_id).nonzero(as_tuple=True)[1]\n",
-    "    tensor_token_idxs = flat_tensor_token_idxs.view(-1, task.model.hf_model.n_sensors)\n",
-    "    sensor_acts = activation.gather(\n",
-    "        1, tensor_token_idxs.unsqueeze(-1).expand(-1, -1, task.model.hf_model.config.emb_dim)\n",
-    "    )\n",
-    "    last_act = activation[:, -1, :].unsqueeze(1)\n",
-    "    sensor_and_last_acts = torch.concat([sensor_acts, last_act], dim=1)\n",
-    "    return sensor_and_last_acts"
-   ]
-  },
-  {
-   "cell_type": "code",
-   "execution_count": 34,
-   "metadata": {},
-   "outputs": [
-    {
-     "data": {
-      "text/plain": [
-       "42848"
-      ]
-     },
-     "execution_count": 34,
-     "metadata": {},
-     "output_type": "execute_result"
-    }
-   ],
-   "source": [
-    "task.model.hf_model.sensor_token_id"
-   ]
-  },
-  {
-   "cell_type": "code",
-   "execution_count": 18,
->>>>>>> ca0002e4
+   "execution_count": 7,
    "metadata": {},
    "outputs": [],
    "source": [
@@ -730,7 +631,6 @@
   },
   {
    "cell_type": "code",
-<<<<<<< HEAD
    "execution_count": 10,
    "metadata": {},
    "outputs": [],
@@ -831,10 +731,7 @@
   },
   {
    "cell_type": "code",
-   "execution_count": 9,
-=======
    "execution_count": 22,
->>>>>>> ca0002e4
    "metadata": {},
    "outputs": [
     {
